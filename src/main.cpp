--- conflicted
+++ resolved
@@ -45,11 +45,8 @@
 	fflush(stdout);
 	ESC_CUP(2, 2);
 	TEXT_BOLD;
-<<<<<<< HEAD
 	printf("ipc server %s", server_name.c_str());
-=======
 	printf("cathook followbot server");
->>>>>>> refs/remotes/origin/master
 	ESC_CUP(3, 4);
 	printf("connected: ");
 	TEXT_NORMAL; printf("%d", peer().memory->peer_count); TEXT_BOLD;
